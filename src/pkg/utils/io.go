// SPDX-License-Identifier: Apache-2.0
// SPDX-FileCopyrightText: 2021-Present The Zarf Authors

// Package utils provides generic helper functions.
package utils

import (
<<<<<<< HEAD
=======
	"archive/tar"
	"bufio"
	"crypto/sha256"
	"encoding/json"
>>>>>>> 7e91d3b9
	"fmt"
	"os"
	"os/exec"
	"path/filepath"

	"github.com/defenseunicorns/zarf/src/config"
	"github.com/defenseunicorns/zarf/src/pkg/message"
	"github.com/defenseunicorns/zarf/src/pkg/utils/helpers"
)

const (
	tmpPathPrefix = "zarf-"
)

// MakeTempDir creates a temp directory with the zarf- prefix.
func MakeTempDir(basePath string) (string, error) {
	if basePath != "" {
		if err := helpers.CreateDirectory(basePath, 0700); err != nil {
			return "", err
		}
	}
	tmp, err := os.MkdirTemp(basePath, tmpPathPrefix)
	message.Debug("Using temporary directory:", tmp)
	return tmp, err
}

// VerifyBinary returns true if binary is available.
func VerifyBinary(binary string) bool {
	_, err := exec.LookPath(binary)
	return err == nil
}

<<<<<<< HEAD
=======
// CreateDirectory creates a directory for the given path and file mode.
func CreateDirectory(path string, mode os.FileMode) error {
	if InvalidPath(path) {
		return os.MkdirAll(path, mode)
	}
	return nil
}

// CreateFile creates an empty file at the given path.
func CreateFile(filepath string) error {
	if InvalidPath(filepath) {
		f, err := os.Create(filepath)
		f.Close()
		return err
	}

	return nil

}

// InvalidPath checks if the given path is valid (if it is a permissions error it is there we just don't have access)
func InvalidPath(path string) bool {
	_, err := os.Stat(path)
	return !os.IsPermission(err) && err != nil
}

// ListDirectories returns a list of directories in the given directory.
func ListDirectories(directory string) ([]string, error) {
	var directories []string
	paths, err := os.ReadDir(directory)
	if err != nil {
		return directories, fmt.Errorf("unable to load the directory %s: %w", directory, err)
	}

	for _, entry := range paths {
		if entry.IsDir() {
			directories = append(directories, filepath.Join(directory, entry.Name()))
		}
	}

	return directories, nil
}

// WriteFile writes the given data to the given path.
func WriteFile(path string, data []byte) error {
	f, err := os.Create(path)
	if err != nil {
		return fmt.Errorf("unable to create the file at %s to write the contents: %w", path, err)
	}

	_, err = f.Write(data)
	if err != nil {
		_ = f.Close()
		return fmt.Errorf("unable to write the file at %s contents:%w", path, err)
	}

	err = f.Close()
	if err != nil {
		return fmt.Errorf("error saving file %s: %w", path, err)
	}

	return nil
}

// ReplaceTextTemplate loads a file from a given path, replaces text in it and writes it back in place.
func ReplaceTextTemplate(path string, mappings map[string]*TextTemplate, deprecations map[string]string, templateRegex string) error {
	textFile, err := os.Open(path)
	if err != nil {
		return err
	}

	// This regex takes a line and parses the text before and after a discovered template: https://regex101.com/r/ilUxAz/1
	regexTemplateLine := regexp.MustCompile(fmt.Sprintf("(?P<preTemplate>.*?)(?P<template>%s)(?P<postTemplate>.*)", templateRegex))

	fileScanner := bufio.NewScanner(textFile)

	// Set the buffer to 1 MiB to handle long lines (i.e. base64 text in a secret)
	// 1 MiB is around the documented maximum size for secrets and configmaps
	const maxCapacity = 1024 * 1024
	buf := make([]byte, maxCapacity)
	fileScanner.Buffer(buf, maxCapacity)

	// Set the scanner to split on new lines
	fileScanner.Split(bufio.ScanLines)

	text := ""

	for fileScanner.Scan() {
		line := fileScanner.Text()

		for {
			matches := regexTemplateLine.FindStringSubmatch(line)

			// No template left on this line so move on
			if len(matches) == 0 {
				text += fmt.Sprintln(line)
				break
			}

			preTemplate := matches[regexTemplateLine.SubexpIndex("preTemplate")]
			templateKey := matches[regexTemplateLine.SubexpIndex("template")]

			_, present := deprecations[templateKey]
			if present {
				message.Warnf("This Zarf Package uses a deprecated variable: '%s' changed to '%s'.  Please notify your package creator for an update.", templateKey, deprecations[templateKey])
			}

			template := mappings[templateKey]

			// Check if the template is nil (present), use the original templateKey if not (so that it is not replaced).
			value := templateKey
			if template != nil {
				value = template.Value

				// Check if the value is a file type and load the value contents from the file
				if template.Type == types.FileVariableType && value != "" {
					if isText, err := IsTextFile(value); err != nil || !isText {
						message.Warnf("Refusing to load a non-text file for templating %s", templateKey)
						line = matches[regexTemplateLine.SubexpIndex("postTemplate")]
						continue
					}

					contents, err := os.ReadFile(value)
					if err != nil {
						message.Warnf("Unable to read file for templating - skipping: %s", err.Error())
						line = matches[regexTemplateLine.SubexpIndex("postTemplate")]
						continue
					}

					value = string(contents)
				}

				// Check if the value is autoIndented and add the correct spacing
				if template.AutoIndent {
					indent := fmt.Sprintf("\n%s", strings.Repeat(" ", len(preTemplate)))
					value = strings.ReplaceAll(value, "\n", indent)
				}
			}

			// Add the processed text and continue processing the line
			text += fmt.Sprintf("%s%s", preTemplate, value)
			line = matches[regexTemplateLine.SubexpIndex("postTemplate")]
		}
	}

	textFile.Close()

	return os.WriteFile(path, []byte(text), 0600)

}

// RecursiveFileList walks a path with an optional regex pattern and returns a slice of file paths.
// If skipHidden is true, hidden directories will be skipped.
func RecursiveFileList(dir string, pattern *regexp.Regexp, skipHidden bool) (files []string, err error) {
	err = filepath.WalkDir(dir, func(path string, d fs.DirEntry, err error) error {

		// Return errors
		if err != nil {
			return err
		}

		info, err := d.Info()

		if err != nil {
			return err
		}

		if info.Mode().IsRegular() {
			if pattern != nil {
				if len(pattern.FindStringIndex(path)) > 0 {
					files = append(files, path)
				}
			} else {
				files = append(files, path)
			}
			// Skip hidden directories
		} else if skipHidden && IsHidden(d.Name()) {
			return filepath.SkipDir
		}

		return nil
	})
	return files, err
}

// CreateParentDirectory creates the parent directory for the given file path.
func CreateParentDirectory(destination string) error {
	parentDest := filepath.Dir(destination)
	return CreateDirectory(parentDest, 0700)
}

// CreatePathAndCopy creates the parent directory for the given file path and copies the source file to the destination.
func CreatePathAndCopy(source string, destination string) error {
	if err := CreateParentDirectory(destination); err != nil {
		return err
	}

	// Copy all the source data into the destination location
	if err := copy.Copy(source, destination); err != nil {
		return err
	}

	// If the path doesn't exist yet then this is an empty file and we should create it
	return CreateFile(destination)
}

>>>>>>> 7e91d3b9
// GetFinalExecutablePath returns the absolute path to the current executable, following any symlinks along the way.
func GetFinalExecutablePath() (string, error) {
	message.Debug("utils.GetExecutablePath()")

	binaryPath, err := os.Executable()
	if err != nil {
		return "", err
	}

	// In case the binary is symlinked somewhere else, get the final destination
	linkedPath, err := filepath.EvalSymlinks(binaryPath)
	return linkedPath, err
}

// GetFinalExecutableCommand returns the final path to the Zarf executable including and library prefixes and overrides.
func GetFinalExecutableCommand() (string, error) {
	// In case the binary is symlinked somewhere else, get the final destination
	zarfCommand, err := GetFinalExecutablePath()
	if err != nil {
		return zarfCommand, err
	}

	if config.ActionsCommandZarfPrefix != "" {
		zarfCommand = fmt.Sprintf("%s %s", zarfCommand, config.ActionsCommandZarfPrefix)
	}

	// If a library user has chosen to override config to use system Zarf instead, reset the binary path.
	if config.ActionsUseSystemZarf {
		zarfCommand = "zarf"
	}

	return zarfCommand, err
<<<<<<< HEAD
=======
}

// ReadFileByChunks reads a file into multiple chunks by the given size.
func ReadFileByChunks(path string, chunkSizeBytes int) (chunks [][]byte, sha256sum string, err error) {
	var file []byte

	// Open the created archive for io.Copy
	if file, err = os.ReadFile(path); err != nil {
		return chunks, sha256sum, err
	}

	//Calculate the sha256sum of the file before we split it up
	sha256sum = fmt.Sprintf("%x", sha256.Sum256(file))

	// Loop over the tarball breaking it into chunks based on the payloadChunkSize
	for {
		if len(file) == 0 {
			break
		}

		// don't bust slice length
		if len(file) < chunkSizeBytes {
			chunkSizeBytes = len(file)
		}

		chunks = append(chunks, file[0:chunkSizeBytes])
		file = file[chunkSizeBytes:]
	}

	return chunks, sha256sum, nil
}

// SplitFile will take a srcFile path and split it into files based on chunkSizeBytes
// the first file will be a metadata file containing:
// - sha256sum of the original file
// - number of bytes in the original file
// - number of files the srcFile was split into
// SplitFile will delete the original file
//
// Returns:
// - fileNames: list of file paths srcFile was split across
// - sha256sum: sha256sum of the srcFile before splitting
// - err: any errors encountered
func SplitFile(srcFile string, chunkSizeBytes int) (err error) {
	var fileNames []string
	var sha256sum string
	hash := sha256.New()

	// Set buffer size to some multiple of 4096 KiB for modern file system cluster sizes
	bufferSize := 16 * 1024 * 1024 // 16 MiB
	// if chunkSizeBytes is less than bufferSize, use chunkSizeBytes as bufferSize for simplicity
	if chunkSizeBytes < bufferSize {
		bufferSize = chunkSizeBytes
	}
	buf := make([]byte, bufferSize)

	// get file size
	fi, err := os.Stat(srcFile)
	if err != nil {
		return err
	}
	fileSize := fi.Size()

	// start progress bar
	title := fmt.Sprintf("[0/%d] MB bytes written", fileSize/1000/1000)
	progressBar := message.NewProgressBar(fileSize, title)
	defer progressBar.Stop()

	// open file
	file, err := os.Open(srcFile)
	defer file.Close()
	if err != nil {
		return err
	}

	// create file path starting from part 001
	path := fmt.Sprintf("%s.part001", srcFile)
	chunkFile, err := os.OpenFile(path, os.O_CREATE|os.O_WRONLY, 0644)
	if err != nil {
		return err
	}
	fileNames = append(fileNames, path)
	defer chunkFile.Close()

	// setup counter for tracking how many bytes are left to write to file
	chunkBytesRemaining := chunkSizeBytes
	// Loop over the tarball hashing as we go and breaking it into chunks based on the chunkSizeBytes
	for {
		bytesRead, err := file.Read(buf)

		if err != nil {
			if err == io.EOF {
				// At end of file, break out of loop
				break
			}
			return err
		}

		// Pass data to hash
		hash.Write(buf[0:bytesRead])

		// handle if we should split the data between two chunks
		if chunkBytesRemaining < bytesRead {
			// write the remaining chunk size to file
			_, err := chunkFile.Write(buf[0:chunkBytesRemaining])
			if err != nil {
				return err
			}

			// create new file
			path = fmt.Sprintf("%s.part%03d", srcFile, len(fileNames)+1)
			chunkFile, err := os.OpenFile(path, os.O_CREATE|os.O_WRONLY, 0644)
			if err != nil {
				return err
			}
			fileNames = append(fileNames, path)
			defer chunkFile.Close()

			// write to new file where we left off
			_, err = chunkFile.Write(buf[chunkBytesRemaining:bytesRead])
			if err != nil {
				return err
			}

			// set chunkBytesRemaining considering how many bytes are already written to new file
			chunkBytesRemaining = chunkSizeBytes - (bufferSize - chunkBytesRemaining)
		} else {
			_, err := chunkFile.Write(buf[0:bytesRead])
			if err != nil {
				return err
			}
			chunkBytesRemaining = chunkBytesRemaining - bytesRead
		}

		// update progress bar
		progressBar.Add(bufferSize)
		title := fmt.Sprintf("[%d/%d] MB bytes written", progressBar.GetCurrent()/1000/1000, fileSize/1000/1000)
		progressBar.UpdateTitle(title)
	}
	file.Close()
	_ = os.RemoveAll(srcFile)

	// calculate sha256 sum
	sha256sum = fmt.Sprintf("%x", hash.Sum(nil))

	// Marshal the data into a json file.
	jsonData, err := json.Marshal(types.ZarfSplitPackageData{
		Count:     len(fileNames),
		Bytes:     fileSize,
		Sha256Sum: sha256sum,
	})
	if err != nil {
		return fmt.Errorf("unable to marshal the split package data: %w", err)
	}

	// write header file
	path = fmt.Sprintf("%s.part000", srcFile)
	if err := os.WriteFile(path, jsonData, 0644); err != nil {
		return fmt.Errorf("unable to write the file %s: %w", path, err)
	}
	fileNames = append(fileNames, path)
	progressBar.Successf("Package split across %d files", len(fileNames))

	return nil
}

// IsTextFile returns true if the given file is a text file.
func IsTextFile(path string) (bool, error) {
	// Open the file
	f, err := os.Open(path)
	if err != nil {
		return false, err
	}
	defer f.Close() // Make sure to close the file when we're done

	// Read the first 512 bytes of the file
	data := make([]byte, 512)
	n, err := f.Read(data)
	if err != nil && err != io.EOF {
		return false, err
	}

	// Use http.DetectContentType to determine the MIME type of the file
	mimeType := http.DetectContentType(data[:n])

	// Check if the MIME type indicates that the file is text
	hasText := strings.HasPrefix(mimeType, "text/")
	hasJSON := strings.Contains(mimeType, "json")
	hasXML := strings.Contains(mimeType, "xml")

	return hasText || hasJSON || hasXML, nil
}

// IsTrashBin checks if the given directory path corresponds to an operating system's trash bin.
func IsTrashBin(dirPath string) bool {
	dirPath = filepath.Clean(dirPath)

	// Check if the directory path matches a Linux trash bin
	if strings.HasSuffix(dirPath, "/Trash") || strings.HasSuffix(dirPath, "/.Trash-1000") {
		return true
	}

	// Check if the directory path matches a macOS trash bin
	if strings.HasSuffix(dirPath, "./Trash") || strings.HasSuffix(dirPath, "/.Trashes") {
		return true
	}

	// Check if the directory path matches a Windows trash bin
	if strings.HasSuffix(dirPath, "\\$RECYCLE.BIN") {
		return true
	}

	return false
}

// IsHidden returns true if the given file name starts with a dot.
func IsHidden(name string) bool {
	return name[0] == dotCharacter
}

// GetDirSize walks through all files and directories in the provided path and returns the total size in bytes.
func GetDirSize(path string) (int64, error) {
	dirSize := int64(0)

	// Walk all files in the path
	err := filepath.Walk(path, func(_ string, info os.FileInfo, err error) error {
		if err != nil {
			return err
		}
		if !info.IsDir() {
			dirSize += info.Size()
		}
		return nil
	})

	return dirSize, err
}

// IsDir returns true if the given path is a directory.
func IsDir(path string) bool {
	info, err := os.Stat(filepath.Clean(path))
	if os.IsNotExist(err) {
		return false
	}
	return info.IsDir()
}

// GetSHA256OfFile returns the SHA256 hash of the provided file.
func GetSHA256OfFile(filePath string) (string, error) {
	f, err := os.Open(filePath)
	if err != nil {
		return "", err
	}
	defer f.Close()

	return helpers.GetSHA256Hash(f)
}

// SHAsMatch returns an error if the SHA256 hash of the provided file does not match the expected hash.
func SHAsMatch(path, expected string) error {
	sha, err := GetSHA256OfFile(path)
	if err != nil {
		return err
	}
	if sha != expected {
		return fmt.Errorf("expected sha256 of %s to be %s, found %s", path, expected, sha)
	}
	return nil
}

// CreateReproducibleTarballFromDir creates a tarball from a directory with stripped headers
func CreateReproducibleTarballFromDir(dirPath, dirPrefix, tarballPath string) error {
	tb, err := os.Create(tarballPath)
	if err != nil {
		return fmt.Errorf("error creating tarball: %w", err)
	}
	defer tb.Close()

	tw := tar.NewWriter(tb)
	defer tw.Close()

	// Walk through the directory and process each file
	return filepath.Walk(dirPath, func(filePath string, info os.FileInfo, err error) error {
		if err != nil {
			return err
		}

		link := ""
		if info.Mode().Type() == os.ModeSymlink {
			link, err = os.Readlink(filePath)
			if err != nil {
				return fmt.Errorf("error reading symlink: %w", err)
			}
		}

		// Create a new header
		header, err := tar.FileInfoHeader(info, link)
		if err != nil {
			return fmt.Errorf("error creating tar header: %w", err)
		}

		// Strip non-deterministic header data
		header.ModTime = time.Time{}
		header.AccessTime = time.Time{}
		header.ChangeTime = time.Time{}
		header.Uid = 0
		header.Gid = 0
		header.Uname = ""
		header.Gname = ""

		// Ensure the header's name is correctly set relative to the base directory
		name, err := filepath.Rel(dirPath, filePath)
		if err != nil {
			return fmt.Errorf("error getting relative path: %w", err)
		}
		name = filepath.Join(dirPrefix, name)
		name = filepath.ToSlash(name)
		header.Name = name

		// Write the header to the tarball
		if err := tw.WriteHeader(header); err != nil {
			return fmt.Errorf("error writing header: %w", err)
		}

		// If it's a file, write its content
		if info.Mode().IsRegular() {
			file, err := os.Open(filePath)
			if err != nil {
				return fmt.Errorf("error opening file: %w", err)
			}
			defer file.Close()

			if _, err := io.Copy(tw, file); err != nil {
				return fmt.Errorf("error writing file to tarball: %w", err)
			}
		}

		return nil
	})
>>>>>>> 7e91d3b9
}<|MERGE_RESOLUTION|>--- conflicted
+++ resolved
@@ -5,14 +5,10 @@
 package utils
 
 import (
-<<<<<<< HEAD
-=======
-	"archive/tar"
-	"bufio"
 	"crypto/sha256"
 	"encoding/json"
->>>>>>> 7e91d3b9
 	"fmt"
+	"io"
 	"os"
 	"os/exec"
 	"path/filepath"
@@ -20,6 +16,7 @@
 	"github.com/defenseunicorns/zarf/src/config"
 	"github.com/defenseunicorns/zarf/src/pkg/message"
 	"github.com/defenseunicorns/zarf/src/pkg/utils/helpers"
+	"github.com/defenseunicorns/zarf/src/types"
 )
 
 const (
@@ -44,215 +41,6 @@
 	return err == nil
 }
 
-<<<<<<< HEAD
-=======
-// CreateDirectory creates a directory for the given path and file mode.
-func CreateDirectory(path string, mode os.FileMode) error {
-	if InvalidPath(path) {
-		return os.MkdirAll(path, mode)
-	}
-	return nil
-}
-
-// CreateFile creates an empty file at the given path.
-func CreateFile(filepath string) error {
-	if InvalidPath(filepath) {
-		f, err := os.Create(filepath)
-		f.Close()
-		return err
-	}
-
-	return nil
-
-}
-
-// InvalidPath checks if the given path is valid (if it is a permissions error it is there we just don't have access)
-func InvalidPath(path string) bool {
-	_, err := os.Stat(path)
-	return !os.IsPermission(err) && err != nil
-}
-
-// ListDirectories returns a list of directories in the given directory.
-func ListDirectories(directory string) ([]string, error) {
-	var directories []string
-	paths, err := os.ReadDir(directory)
-	if err != nil {
-		return directories, fmt.Errorf("unable to load the directory %s: %w", directory, err)
-	}
-
-	for _, entry := range paths {
-		if entry.IsDir() {
-			directories = append(directories, filepath.Join(directory, entry.Name()))
-		}
-	}
-
-	return directories, nil
-}
-
-// WriteFile writes the given data to the given path.
-func WriteFile(path string, data []byte) error {
-	f, err := os.Create(path)
-	if err != nil {
-		return fmt.Errorf("unable to create the file at %s to write the contents: %w", path, err)
-	}
-
-	_, err = f.Write(data)
-	if err != nil {
-		_ = f.Close()
-		return fmt.Errorf("unable to write the file at %s contents:%w", path, err)
-	}
-
-	err = f.Close()
-	if err != nil {
-		return fmt.Errorf("error saving file %s: %w", path, err)
-	}
-
-	return nil
-}
-
-// ReplaceTextTemplate loads a file from a given path, replaces text in it and writes it back in place.
-func ReplaceTextTemplate(path string, mappings map[string]*TextTemplate, deprecations map[string]string, templateRegex string) error {
-	textFile, err := os.Open(path)
-	if err != nil {
-		return err
-	}
-
-	// This regex takes a line and parses the text before and after a discovered template: https://regex101.com/r/ilUxAz/1
-	regexTemplateLine := regexp.MustCompile(fmt.Sprintf("(?P<preTemplate>.*?)(?P<template>%s)(?P<postTemplate>.*)", templateRegex))
-
-	fileScanner := bufio.NewScanner(textFile)
-
-	// Set the buffer to 1 MiB to handle long lines (i.e. base64 text in a secret)
-	// 1 MiB is around the documented maximum size for secrets and configmaps
-	const maxCapacity = 1024 * 1024
-	buf := make([]byte, maxCapacity)
-	fileScanner.Buffer(buf, maxCapacity)
-
-	// Set the scanner to split on new lines
-	fileScanner.Split(bufio.ScanLines)
-
-	text := ""
-
-	for fileScanner.Scan() {
-		line := fileScanner.Text()
-
-		for {
-			matches := regexTemplateLine.FindStringSubmatch(line)
-
-			// No template left on this line so move on
-			if len(matches) == 0 {
-				text += fmt.Sprintln(line)
-				break
-			}
-
-			preTemplate := matches[regexTemplateLine.SubexpIndex("preTemplate")]
-			templateKey := matches[regexTemplateLine.SubexpIndex("template")]
-
-			_, present := deprecations[templateKey]
-			if present {
-				message.Warnf("This Zarf Package uses a deprecated variable: '%s' changed to '%s'.  Please notify your package creator for an update.", templateKey, deprecations[templateKey])
-			}
-
-			template := mappings[templateKey]
-
-			// Check if the template is nil (present), use the original templateKey if not (so that it is not replaced).
-			value := templateKey
-			if template != nil {
-				value = template.Value
-
-				// Check if the value is a file type and load the value contents from the file
-				if template.Type == types.FileVariableType && value != "" {
-					if isText, err := IsTextFile(value); err != nil || !isText {
-						message.Warnf("Refusing to load a non-text file for templating %s", templateKey)
-						line = matches[regexTemplateLine.SubexpIndex("postTemplate")]
-						continue
-					}
-
-					contents, err := os.ReadFile(value)
-					if err != nil {
-						message.Warnf("Unable to read file for templating - skipping: %s", err.Error())
-						line = matches[regexTemplateLine.SubexpIndex("postTemplate")]
-						continue
-					}
-
-					value = string(contents)
-				}
-
-				// Check if the value is autoIndented and add the correct spacing
-				if template.AutoIndent {
-					indent := fmt.Sprintf("\n%s", strings.Repeat(" ", len(preTemplate)))
-					value = strings.ReplaceAll(value, "\n", indent)
-				}
-			}
-
-			// Add the processed text and continue processing the line
-			text += fmt.Sprintf("%s%s", preTemplate, value)
-			line = matches[regexTemplateLine.SubexpIndex("postTemplate")]
-		}
-	}
-
-	textFile.Close()
-
-	return os.WriteFile(path, []byte(text), 0600)
-
-}
-
-// RecursiveFileList walks a path with an optional regex pattern and returns a slice of file paths.
-// If skipHidden is true, hidden directories will be skipped.
-func RecursiveFileList(dir string, pattern *regexp.Regexp, skipHidden bool) (files []string, err error) {
-	err = filepath.WalkDir(dir, func(path string, d fs.DirEntry, err error) error {
-
-		// Return errors
-		if err != nil {
-			return err
-		}
-
-		info, err := d.Info()
-
-		if err != nil {
-			return err
-		}
-
-		if info.Mode().IsRegular() {
-			if pattern != nil {
-				if len(pattern.FindStringIndex(path)) > 0 {
-					files = append(files, path)
-				}
-			} else {
-				files = append(files, path)
-			}
-			// Skip hidden directories
-		} else if skipHidden && IsHidden(d.Name()) {
-			return filepath.SkipDir
-		}
-
-		return nil
-	})
-	return files, err
-}
-
-// CreateParentDirectory creates the parent directory for the given file path.
-func CreateParentDirectory(destination string) error {
-	parentDest := filepath.Dir(destination)
-	return CreateDirectory(parentDest, 0700)
-}
-
-// CreatePathAndCopy creates the parent directory for the given file path and copies the source file to the destination.
-func CreatePathAndCopy(source string, destination string) error {
-	if err := CreateParentDirectory(destination); err != nil {
-		return err
-	}
-
-	// Copy all the source data into the destination location
-	if err := copy.Copy(source, destination); err != nil {
-		return err
-	}
-
-	// If the path doesn't exist yet then this is an empty file and we should create it
-	return CreateFile(destination)
-}
-
->>>>>>> 7e91d3b9
 // GetFinalExecutablePath returns the absolute path to the current executable, following any symlinks along the way.
 func GetFinalExecutablePath() (string, error) {
 	message.Debug("utils.GetExecutablePath()")
@@ -285,38 +73,6 @@
 	}
 
 	return zarfCommand, err
-<<<<<<< HEAD
-=======
-}
-
-// ReadFileByChunks reads a file into multiple chunks by the given size.
-func ReadFileByChunks(path string, chunkSizeBytes int) (chunks [][]byte, sha256sum string, err error) {
-	var file []byte
-
-	// Open the created archive for io.Copy
-	if file, err = os.ReadFile(path); err != nil {
-		return chunks, sha256sum, err
-	}
-
-	//Calculate the sha256sum of the file before we split it up
-	sha256sum = fmt.Sprintf("%x", sha256.Sum256(file))
-
-	// Loop over the tarball breaking it into chunks based on the payloadChunkSize
-	for {
-		if len(file) == 0 {
-			break
-		}
-
-		// don't bust slice length
-		if len(file) < chunkSizeBytes {
-			chunkSizeBytes = len(file)
-		}
-
-		chunks = append(chunks, file[0:chunkSizeBytes])
-		file = file[chunkSizeBytes:]
-	}
-
-	return chunks, sha256sum, nil
 }
 
 // SplitFile will take a srcFile path and split it into files based on chunkSizeBytes
@@ -451,180 +207,4 @@
 	progressBar.Successf("Package split across %d files", len(fileNames))
 
 	return nil
-}
-
-// IsTextFile returns true if the given file is a text file.
-func IsTextFile(path string) (bool, error) {
-	// Open the file
-	f, err := os.Open(path)
-	if err != nil {
-		return false, err
-	}
-	defer f.Close() // Make sure to close the file when we're done
-
-	// Read the first 512 bytes of the file
-	data := make([]byte, 512)
-	n, err := f.Read(data)
-	if err != nil && err != io.EOF {
-		return false, err
-	}
-
-	// Use http.DetectContentType to determine the MIME type of the file
-	mimeType := http.DetectContentType(data[:n])
-
-	// Check if the MIME type indicates that the file is text
-	hasText := strings.HasPrefix(mimeType, "text/")
-	hasJSON := strings.Contains(mimeType, "json")
-	hasXML := strings.Contains(mimeType, "xml")
-
-	return hasText || hasJSON || hasXML, nil
-}
-
-// IsTrashBin checks if the given directory path corresponds to an operating system's trash bin.
-func IsTrashBin(dirPath string) bool {
-	dirPath = filepath.Clean(dirPath)
-
-	// Check if the directory path matches a Linux trash bin
-	if strings.HasSuffix(dirPath, "/Trash") || strings.HasSuffix(dirPath, "/.Trash-1000") {
-		return true
-	}
-
-	// Check if the directory path matches a macOS trash bin
-	if strings.HasSuffix(dirPath, "./Trash") || strings.HasSuffix(dirPath, "/.Trashes") {
-		return true
-	}
-
-	// Check if the directory path matches a Windows trash bin
-	if strings.HasSuffix(dirPath, "\\$RECYCLE.BIN") {
-		return true
-	}
-
-	return false
-}
-
-// IsHidden returns true if the given file name starts with a dot.
-func IsHidden(name string) bool {
-	return name[0] == dotCharacter
-}
-
-// GetDirSize walks through all files and directories in the provided path and returns the total size in bytes.
-func GetDirSize(path string) (int64, error) {
-	dirSize := int64(0)
-
-	// Walk all files in the path
-	err := filepath.Walk(path, func(_ string, info os.FileInfo, err error) error {
-		if err != nil {
-			return err
-		}
-		if !info.IsDir() {
-			dirSize += info.Size()
-		}
-		return nil
-	})
-
-	return dirSize, err
-}
-
-// IsDir returns true if the given path is a directory.
-func IsDir(path string) bool {
-	info, err := os.Stat(filepath.Clean(path))
-	if os.IsNotExist(err) {
-		return false
-	}
-	return info.IsDir()
-}
-
-// GetSHA256OfFile returns the SHA256 hash of the provided file.
-func GetSHA256OfFile(filePath string) (string, error) {
-	f, err := os.Open(filePath)
-	if err != nil {
-		return "", err
-	}
-	defer f.Close()
-
-	return helpers.GetSHA256Hash(f)
-}
-
-// SHAsMatch returns an error if the SHA256 hash of the provided file does not match the expected hash.
-func SHAsMatch(path, expected string) error {
-	sha, err := GetSHA256OfFile(path)
-	if err != nil {
-		return err
-	}
-	if sha != expected {
-		return fmt.Errorf("expected sha256 of %s to be %s, found %s", path, expected, sha)
-	}
-	return nil
-}
-
-// CreateReproducibleTarballFromDir creates a tarball from a directory with stripped headers
-func CreateReproducibleTarballFromDir(dirPath, dirPrefix, tarballPath string) error {
-	tb, err := os.Create(tarballPath)
-	if err != nil {
-		return fmt.Errorf("error creating tarball: %w", err)
-	}
-	defer tb.Close()
-
-	tw := tar.NewWriter(tb)
-	defer tw.Close()
-
-	// Walk through the directory and process each file
-	return filepath.Walk(dirPath, func(filePath string, info os.FileInfo, err error) error {
-		if err != nil {
-			return err
-		}
-
-		link := ""
-		if info.Mode().Type() == os.ModeSymlink {
-			link, err = os.Readlink(filePath)
-			if err != nil {
-				return fmt.Errorf("error reading symlink: %w", err)
-			}
-		}
-
-		// Create a new header
-		header, err := tar.FileInfoHeader(info, link)
-		if err != nil {
-			return fmt.Errorf("error creating tar header: %w", err)
-		}
-
-		// Strip non-deterministic header data
-		header.ModTime = time.Time{}
-		header.AccessTime = time.Time{}
-		header.ChangeTime = time.Time{}
-		header.Uid = 0
-		header.Gid = 0
-		header.Uname = ""
-		header.Gname = ""
-
-		// Ensure the header's name is correctly set relative to the base directory
-		name, err := filepath.Rel(dirPath, filePath)
-		if err != nil {
-			return fmt.Errorf("error getting relative path: %w", err)
-		}
-		name = filepath.Join(dirPrefix, name)
-		name = filepath.ToSlash(name)
-		header.Name = name
-
-		// Write the header to the tarball
-		if err := tw.WriteHeader(header); err != nil {
-			return fmt.Errorf("error writing header: %w", err)
-		}
-
-		// If it's a file, write its content
-		if info.Mode().IsRegular() {
-			file, err := os.Open(filePath)
-			if err != nil {
-				return fmt.Errorf("error opening file: %w", err)
-			}
-			defer file.Close()
-
-			if _, err := io.Copy(tw, file); err != nil {
-				return fmt.Errorf("error writing file to tarball: %w", err)
-			}
-		}
-
-		return nil
-	})
->>>>>>> 7e91d3b9
 }